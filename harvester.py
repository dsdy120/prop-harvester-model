import pandas as pd
import numpy as np
import matplotlib.pyplot as plt
import nrlmsise00
from scipy.sparse.linalg import gmres
import orb_mech_utils
import sys
import json
import pymap3d
import datetime

####################
# Constants
####################
# Gravitational parameters for Earth from WGS84 J2000
MU_EARTH_KM3_PER_S2 = 398600.4418  # km^3/s^2
R_EARTH_KM = 6378.137  # km
J2_EARTH = 1.08262668e-3  # J2 coefficient for Earth
F_EARTH = 0.003352810664747480  # Flattening factor for Earth
ANG_VEL_EARTH_RAD_PER_S = 7.2921159e-5  # rad/s, Earth's angular velocity

# Atmospheric parameters
KARMAN_ALT_KM = 100.0  # km, Karman line

<<<<<<< HEAD
SHAPE_STATE = (33,)  # State vector dimension
=======

SHAPE_STATE = (150,)  # State vector dimension

# State vector indices, inclusive start and exclusive end
INTEGRABLE_STATE                        = (0, 50)

MOD_EQUINOCTIAL_ELEMENTS                = (0, 6)
PROPELLANT_MASS_KG                      = (6, 7)
TAILING_MASS                            = (7, 8)


INSTANTANEOUS_STATE                     = (50, 150)

ECI_STATE                               = (50, 56)
LAT                                     = (56, 57)
LON                                     = (57, 58)
ALT                                     = (58, 59)
ECEF_VEL                                = (59, 62)
AIRSPEED_KM_PER_S                       = (62, 63)
ATMOSPHERIC_MASS_DENSITY                = (63, 64)
ATMOSPHERIC_MOMENTUM_FLUX               = (64, 67)
ECI_UNIT_R                              = (67, 70)
ECI_UNIT_T                              = (70, 73)
ECI_UNIT_N                              = (73, 76)
CONDENSATE_PROPULSIVE_FRACTION          = (76, 77)
SCOOP_THROTTLE                          = (77, 78)
ANGLE_OF_ATTACK                         = (78, 79)
LVLH_RPY                                = (79, 82)
ECI_BODY_RATES                          = (82, 85)
ECI_NET_BODY_TORQUES                    = (85, 88)
MASS_COLLECTION_RATE_KG_S               = (88, 89)
PROPELLANT_COLLECTION_RATE_KG_S         = (89, 90)
TAILINGS_COLLECTION_RATE_KG_S           = (90, 91)


>>>>>>> 8e37fc00
SHAPE_PERTURBATION = (3,)  # Perturbation dimension (e.g., atmospheric drag)

# Define perturbation (extendable)
def perturbation_lvlh(state:np.ndarray) -> np.ndarray:
    # dimension check
    if state.shape != SHAPE_STATE:
        raise ValueError(f"State vector must have {SHAPE_STATE} elements, currently has {state.shape} elements.")
    
    # Unpack state vector
    elements = state[0:6]  # mod equinoctial elements

    p, f, g, h, k, l = elements
    w = orb_mech_utils.w_from_mod_equinoctial(elements)
<<<<<<< HEAD
    # s_squared = orb_mech_utils.s_squared_from_mod_equinoctial(elements)
=======
>>>>>>> 8e37fc00
    r = p/w  # radius in km

    perturbation_j2_km_per_s2 = np.array([
        -3/2 * J2_EARTH * MU_EARTH_KM3_PER_S2 * (R_EARTH_KM/(r**2))**2 * (1 - 12*(h*np.sin(l) - k*np.cos(l))**2/(1 + h**2 + k**2)**2),
        -12 * J2_EARTH * MU_EARTH_KM3_PER_S2 * (R_EARTH_KM/(r**2))**2 * (h*np.sin(l) - k*np.cos(l))*(h*np.cos(l) + k*np.sin(l))/(1 + h**2 + k**2)**2,
        -6 * J2_EARTH * MU_EARTH_KM3_PER_S2 * (R_EARTH_KM/(r**2))**2 * (1 - h**2 - k**2) * (h*np.sin(l) - k*np.cos(l))/(1 + h**2 + k**2)**2
    ])

<<<<<<< HEAD
    atmospheric_momentum_flux_Pa = state[20:23]  # Atmospheric momentum flux in Pa
    effective_drag_area_m2 = 1000 #TODO: Implement effective drag area, mass and attitude
    mass_kg = 100000
    lvlh_unit_r = state[24:27]  # Unit vector in radial direction
    lvlh_unit_t = state[27:30]  # Unit vector in tangential direction
    lvlh_unit_n = state[30:33]  # Unit vector in normal direction
=======
    atmospheric_momentum_flux_Pa = state[ATMOSPHERIC_MOMENTUM_FLUX[0]:ATMOSPHERIC_MOMENTUM_FLUX[1]]  # Atmospheric momentum flux in Pa
    effective_drag_area_m2 = 50 #TODO: Implement effective drag area, mass and attitude
    mass_kg = 100000
    lvlh_unit_r = state[ECI_UNIT_R[0]:ECI_UNIT_R[1]]  # Unit vector in radial direction
    lvlh_unit_t = state[ECI_UNIT_T[0]:ECI_UNIT_T[1]]  # Unit vector in tangential direction
    lvlh_unit_n = state[ECI_UNIT_N[0]:ECI_UNIT_N[1]]  # Unit vector in normal direction

>>>>>>> 8e37fc00

    drag_perturbation_km_per_s2 = (effective_drag_area_m2/mass_kg)*np.array([
        np.dot(atmospheric_momentum_flux_Pa,lvlh_unit_r),  # Drag in x direction
        np.dot(atmospheric_momentum_flux_Pa,lvlh_unit_t),  # Drag in y direction
        np.dot(atmospheric_momentum_flux_Pa,lvlh_unit_n)   # Drag in z direction
    ])*0.001

<<<<<<< HEAD
    print((drag_perturbation_km_per_s2))
    # print(atmospheric_momentum_flux_Pa)
=======
    # print(atmospheric_momentum_flux_Pa)
    # print((drag_perturbation_km_per_s2))
>>>>>>> 8e37fc00

    # total_perturbation = np.zeros(SHAPE_PERTURBATION)
    total_perturbation = perturbation_j2_km_per_s2 + drag_perturbation_km_per_s2

    return total_perturbation  # Placeholder for perturbation vector

# Function computing derivatives for RK4
def derivative(state:np.ndarray) -> np.ndarray:
    # dimension check
    if state.shape != SHAPE_STATE:
        raise ValueError(f"State vector must have {SHAPE_STATE} elements, currently has {state.shape} elements.")
    
    # Unpack state vector
    flat_state = state.flatten()
    elements = flat_state[0:6]  # mod equinoctial elements

    p, f, g, h, k, l = elements
    w = orb_mech_utils.w_from_mod_equinoctial(elements)
    s_squared = orb_mech_utils.s_squared_from_mod_equinoctial(elements)

<<<<<<< HEAD
    deriv_two_body = np.array([0, 0, 0, 0, 0, np.sqrt(MU_EARTH_KM3_PER_S2 * p)*(w/p)**2, 0])
=======
    deriv_two_body = np.zeros(SHAPE_STATE)
    deriv_two_body[5] = np.sqrt(MU_EARTH_KM3_PER_S2 * p)*(w/p)**2
>>>>>>> 8e37fc00

    p_r,p_t,p_n = perturbation_lvlh(state)

    deriv_perturbation_lvlh = np.zeros(SHAPE_STATE)
    deriv_perturbation_lvlh[:6] = [
        (2*p)/w*np.sqrt(p/MU_EARTH_KM3_PER_S2)*p_t,
        np.sqrt(p/MU_EARTH_KM3_PER_S2)*(p_r*np.sin(l) + ((w+1)*np.cos(l)+f)*p_t/w - (h*np.sin(l) - k*np.cos(l))*g*p_n/w),
        np.sqrt(p/MU_EARTH_KM3_PER_S2)*(-p_r*np.cos(l) + ((w+1)*np.sin(l)+g)*p_t/w + (h*np.sin(l) - k*np.cos(l))*g*p_n/w),
        np.sqrt(p/MU_EARTH_KM3_PER_S2)*(s_squared*p_n/(2*w))*np.cos(l),
        np.sqrt(p/MU_EARTH_KM3_PER_S2)*(s_squared*p_n/(2*w))*np.sin(l),
        (1/w)*np.sqrt(p/MU_EARTH_KM3_PER_S2)*(h*np.sin(l) - k*np.cos(l))*p_n,
<<<<<<< HEAD
        0
    ])

    total_derivative = np.zeros(SHAPE_STATE)
    total_derivative[:7] = deriv_two_body + deriv_perturbation_lvlh
=======
    ]
>>>>>>> 8e37fc00

    total_derivative = deriv_two_body + deriv_perturbation_lvlh

    return total_derivative  # Placeholder for derivatives

# RK4 Integrator
def rk4_step(state:np.ndarray, dt:float) -> np.ndarray:

    k1 = derivative(state)
    k2 = derivative(state + 0.5 * dt * k1)
    k3 = derivative(state + 0.5 * dt * k2)
    k4 = derivative(state + dt * k3)
    return state + (dt / 6) * (k1 + 2 * k2 + 2 * k3 + k4)

def main():
    # Set up simulation parameters
    cfg_file_name = sys.argv[1] if len(sys.argv) > 1 else "config.json"
    with open(cfg_file_name) as f:
        cfg = json.load(f)

    # Load configuration parameters
    start_dt = datetime.datetime.fromisoformat(cfg["start_iso_dt"])
    end_dt = datetime.datetime.fromisoformat(cfg["end_iso_dt"])
    timestep_sec = cfg["timestep_sec"]
    p = cfg["p"]  # Semi-latus rectum (km)
    f = cfg["f"]  # Equinoctial element f
    g = cfg["g"]  # Equinoctial element g
    h = cfg["h"]  # Equinoctial element h
    k = cfg["k"]  # Equinoctial element k
    l = cfg["l"]  # True longitude (rad)

    DRY_MASS_KG = cfg["dry_mass_tons"]*1000  # Dry mass (tons)
    MAX_PROPELLANT_MASS_KG = cfg["max_propellant_mass_tons"]*1000  # Max propellant mass (tons)
    MAX_TAILINGS_MASS_KG = cfg["max_tailings_mass_tons"]*1000  # Max tailings mass (tons)

    # Simulation parameters
    TIMESTEP_SEC = timestep_sec       # Time step (s)
    SIMULATION_LIFETIME_SEC = (end_dt - start_dt).total_seconds()
    N_STEPS = int(SIMULATION_LIFETIME_SEC / TIMESTEP_SEC)

    # Initial state: [p, f, g, h, k, l]
    state = np.zeros(SHAPE_STATE[0])
    state[:6] = (p, f, g, h, k, l)  # mod equinoctial elements
    state[6] = 0  # Tank Fill State

    # Store simulation history
    history = np.zeros((N_STEPS, SHAPE_STATE[0]+1))  
    # +1 for time, 
    history[:, 0] = np.arange(0, N_STEPS * TIMESTEP_SEC, TIMESTEP_SEC)


    # Run simulation
    for i in range(N_STEPS):
        if i % (N_STEPS/100) == 0:
            print(f"Step {i}/{N_STEPS}")

<<<<<<< HEAD
        if i != 0 and state[15] < 0.5 * KARMAN_ALT_KM:
=======
        if i != 0 and state[ALT[0]] < 0.5 * KARMAN_ALT_KM:
>>>>>>> 8e37fc00
            print("Spacecraft has reentered the atmosphere.")
            break
        state = rk4_step(state, TIMESTEP_SEC).flatten()
        elements = state[:6]  # mod equinoctial elements
        mass = state[6]  # Mass (kg)
        # Non-integrated quantities
        current_time = start_dt + datetime.timedelta(seconds=history[i, 0])
        # ECI position and velocity

        eci_state_km = orb_mech_utils.mod_equinoctial_to_eci_state(
            elements,
            mu=MU_EARTH_KM3_PER_S2
        ).flatten()
        state[ECI_STATE[0]:ECI_STATE[1]] = eci_state_km  # ECI position and velocity

        # spec_energy = 0.5 * np.linalg.norm(eci_state_km[3:6])**2 - MU_EARTH_KM3_PER_S2 / np.linalg.norm(eci_state_km[0:3])
        # print(spec_energy)

        # history[i, 7:13] = eci_state  # ECI position and velocity
        # Geodetic position and velocity
        lat_deg,lon_deg,alt_km = pymap3d.eci2geodetic(
            eci_state_km[0]*1000,  # ECI position converted to meters
            eci_state_km[1]*1000,
            eci_state_km[2]*1000,
            t=current_time,  # Time
            deg=True
        )
        alt_km *= 0.001  # Convert to km
        state[LAT[0]:LAT[1]] = lat_deg  # Latitude
        state[LON[0]:LON[1]] = lon_deg  # Longitude
        state[ALT[0]:ALT[1]] = alt_km  # Altitude

        ecef_position_km = np.array(pymap3d.eci2ecef(
            *(eci_state_km[0:3]*1000),  # ECI position converted to meters
            time=current_time,  # Time
        )).flatten()*0.001
        ecef_velocity_km_per_s = eci_state_km[3:6] + np.cross(
            np.array([0, 0, -ANG_VEL_EARTH_RAD_PER_S]),  # Earth's rotation rate
            ecef_position_km
        )
        state[ECEF_VEL[0]:ECEF_VEL[1]] = ecef_velocity_km_per_s  # ECEF velocity
        # print(np.dot(ecef_velocity_km_per_s, eci_state_km[3:6])/(np.linalg.norm(ecef_velocity_km_per_s)*np.linalg.norm(eci_state_km[3:6])))
        
        species_density_per_m3 = nrlmsise00.msise_model(
            current_time,
            alt_km,
            lat_deg,
            lon_deg,
            150, #TODO: Implement solar activity
            150, #TODO: Implement solar activity
            4,
            flags=[1]*24
        )

        atmospheric_mass_density_kg_per_m3:float = species_density_per_m3[0][5]
        airspeed_km_per_s = np.linalg.norm(ecef_velocity_km_per_s[0:3])
        atmospheric_momentum_flux_Pa = -0.5 * atmospheric_mass_density_kg_per_m3 * 1000 * airspeed_km_per_s * 1000 * ecef_velocity_km_per_s
        # print(np.dot(atmospheric_momentum_flux_Pa, ecef_velocity_km_per_s)/(np.linalg.norm(atmospheric_momentum_flux_Pa)*np.linalg.norm(ecef_velocity_km_per_s)))
        state[AIRSPEED_KM_PER_S[0]:AIRSPEED_KM_PER_S[1]] = airspeed_km_per_s  # Airspeed
        state[ATMOSPHERIC_MASS_DENSITY[0]:ATMOSPHERIC_MASS_DENSITY[1]] = atmospheric_mass_density_kg_per_m3  # Atmospheric mass density
        state[ATMOSPHERIC_MOMENTUM_FLUX[0]:ATMOSPHERIC_MOMENTUM_FLUX[1]] = atmospheric_momentum_flux_Pa  # Atmospheric momentum flux

        eci_unit_r = eci_state_km[0:3] / np.linalg.norm(eci_state_km[0:3])
        eci_unit_v = eci_state_km[3:6] / np.linalg.norm(eci_state_km[3:6])
        eci_unit_n = np.cross(eci_unit_r, eci_unit_v)
        eci_unit_t = np.cross(eci_unit_n, eci_unit_r)
        # print(np.dot(eci_unit_v,eci_unit_t))
<<<<<<< HEAD

        state = np.concatenate((
            elements,
            np.array([mass]),
            eci_state_km,
            lat_deg,
            lon_deg,
            alt_km,
            ecef_velocity_km_per_s[0:3],
            np.array([airspeed_km_per_s,atmospheric_mass_density_kg_per_m3]),
            atmospheric_momentum_flux_Pa,
            eci_unit_r,
            eci_unit_t,
            eci_unit_n,
        ), axis=0)
=======
        state[ECI_UNIT_R[0]:ECI_UNIT_R[1]] = eci_unit_r  # ECI unit vector in radial direction
        state[ECI_UNIT_T[0]:ECI_UNIT_T[1]] = eci_unit_t  # ECI unit vector in tangential direction
        state[ECI_UNIT_N[0]:ECI_UNIT_N[1]] = eci_unit_n  # ECI unit vector in normal direction
>>>>>>> 8e37fc00

        # Store history
        history[i, 1:(len(state)+1)] = state




<<<<<<< HEAD
    trajectory = history[:, 8:11]  # ECI position
=======
    trajectory = history[:, ECI_STATE[0]+1:(ECI_STATE[0]+4)]  # ECI position
>>>>>>> 8e37fc00
    # trajectory = np.zeros((N_STEPS, 3))
    # for i in range(N_STEPS):
    #     try:
    #         trajectory[i, :] = orb_mech_utils.mod_equinoctial_to_eci_state(
    #             history[i, 1:7],  # p, f, g, h, k, l
    #             mu=MU_EARTH_KM3_PER_S2
    #         ).flatten()[:3]  # Convert to ECI state vector
    #     except ValueError as e:
    #         print(f"Error at step {i}: {e}")
    #         break


<<<<<<< HEAD
    lat_lon_alt = history[:, 14:17]  # Latitude, Longitude, Altitude
=======
    lat_lon_alt = history[:, LAT[0]+1:ALT[1]+1]  # Latitude, Longitude, Altitude
>>>>>>> 8e37fc00
    # for i in range(N_STEPS):
    #     # Convert ECI coordinates to ground track (latitude, longitude)
    #     x, y, z = trajectory[i, :]*1000  # Convert to meters
        
    #     lat,lon,alt = pymap3d.eci2geodetic(x, y, z, start_dt + datetime.timedelta(seconds=i*TIMESTEP_SEC),deg=True)
    #     lat_lon_alt[i, 0] = lat[0]
    #     lat_lon_alt[i, 1] = lon[0]
    #     lat_lon_alt[i, 2] = alt[0]*0.001  # Convert to km
    #     pass

    lon_diff = np.abs(np.diff(lat_lon_alt[:, 1]))
    threshold = 180

    # Insert NaNs where jumps occur
    lat_lon_alt[1:][lon_diff > threshold,1] = np.nan

    # Save results
    np.savetxt("orbit_simulation.csv", history, delimiter=",", comments="")


    # Plot trajectory in 3D
    fig = plt.figure()
    ax = fig.add_subplot(111, projection='3d',computed_zorder=False)
    u, v = np.mgrid[0:2*np.pi:36j, 0:np.pi:18j]
    x = R_EARTH_KM * np.cos(u)*np.sin(v)
    y = R_EARTH_KM * np.sin(u)*np.sin(v)
    z = R_EARTH_KM * np.cos(v)
    ax.plot_surface(x, y, z, color="g", alpha=1, zorder=-1)  # Set alpha for transparency and zorder for layering

    x = (R_EARTH_KM + KARMAN_ALT_KM) * np.cos(u)*np.sin(v)
    y = (R_EARTH_KM + KARMAN_ALT_KM) * np.sin(u)*np.sin(v)
    z = (R_EARTH_KM + KARMAN_ALT_KM) * np.cos(v)
    ax.plot_surface(x, y, z, color="b", alpha=0.1, zorder=-1)  # Set alpha for transparency and zorder for layering

    ax.plot(trajectory[:, 0], trajectory[:, 1], trajectory[:, 2],color="r",zorder=1)
    ax.set_aspect('equal', adjustable='box')

    ax.set_xlabel('X (km)')
    ax.set_ylabel('Y (km)')
    ax.set_zlabel('Z (km)')
    ax.set_title('3D Trajectory')
    plt.show()

    # Plot elements over time in separate subplots
    fig, axs = plt.subplots(3, 2, figsize=(12, 8))
    axs[0, 0].plot(history[:, 0], history[:, 1])
    axs[0, 0].set_title('Semi-latus Rectum (p)')
    axs[0, 0].set_xlabel('Time (s)')
    axs[0, 0].set_ylabel('p (km)')
    axs[0, 1].plot(history[:, 0], history[:, 2])
    axs[0, 1].set_title('Equinoctial Element f')
    axs[0, 1].set_xlabel('Time (s)')
    axs[0, 1].set_ylabel('f')
    axs[1, 0].plot(history[:, 0], history[:, 3])
    axs[1, 0].set_title('Equinoctial Element g')
    axs[1, 0].set_xlabel('Time (s)')
    axs[1, 0].set_ylabel('g')
    axs[1, 1].plot(history[:, 0], history[:, 4])
    axs[1, 1].set_title('Equinoctial Element h')
    axs[1, 1].set_xlabel('Time (s)')
    axs[1, 1].set_ylabel('h')
    axs[2, 0].plot(history[:, 0], history[:, 5])
    axs[2, 0].set_title('Equinoctial Element k')
    axs[2, 0].set_xlabel('Time (s)')
    axs[2, 0].set_ylabel('k')
    axs[2, 1].plot(history[:, 0], history[:, 6])
    axs[2, 1].set_title('True Longitude (l)')
    axs[2, 1].set_xlabel('Time (s)')
    axs[2, 1].set_ylabel('l (rad)')

    plt.tight_layout()
    plt.show()

    # Plot ground track against equirectangular projection of Earth
    fig, ax = plt.subplots(figsize=(10, 5))
    ax.plot(lat_lon_alt[:, 1], lat_lon_alt[:, 0],color='red')
    ax.set_title('Ground Track')
    ax.set_xlabel('Longitude (degrees)')
    ax.set_ylabel('Latitude (degrees)')
    ax.set_xlim(-180, 180)
    ax.set_ylim(-90, 90)
    ax.set_aspect('equal')
    ax.grid()
    img = plt.imread('Equirectangular_projection_SW.jpg')
    ax.imshow(img, extent=(-180, 180, -90, 90), aspect='auto', zorder=-1)
    plt.show()


    # Plot altitude over time
    fig, ax = plt.subplots(figsize=(8, 6))
    ax.plot(history[:, 0], lat_lon_alt[:, 2], color='blue')
    # Plot Karman Line
    ax.axhline(y=KARMAN_ALT_KM, color='r', linestyle='--', label='Karman Line')
    ax.set_title('Altitude Over Time')
    ax.set_xlabel('Time (s)')
    ax.set_ylabel('Altitude (km)')
    plt.grid()
    plt.show()

if __name__ == "__main__":
    main()<|MERGE_RESOLUTION|>--- conflicted
+++ resolved
@@ -22,9 +22,6 @@
 # Atmospheric parameters
 KARMAN_ALT_KM = 100.0  # km, Karman line
 
-<<<<<<< HEAD
-SHAPE_STATE = (33,)  # State vector dimension
-=======
 
 SHAPE_STATE = (150,)  # State vector dimension
 
@@ -60,7 +57,6 @@
 TAILINGS_COLLECTION_RATE_KG_S           = (90, 91)
 
 
->>>>>>> 8e37fc00
 SHAPE_PERTURBATION = (3,)  # Perturbation dimension (e.g., atmospheric drag)
 
 # Define perturbation (extendable)
@@ -74,10 +70,7 @@
 
     p, f, g, h, k, l = elements
     w = orb_mech_utils.w_from_mod_equinoctial(elements)
-<<<<<<< HEAD
-    # s_squared = orb_mech_utils.s_squared_from_mod_equinoctial(elements)
-=======
->>>>>>> 8e37fc00
+    s_squared = orb_mech_utils.s_squared_from_mod_equinoctial(elements)
     r = p/w  # radius in km
 
     perturbation_j2_km_per_s2 = np.array([
@@ -86,22 +79,13 @@
         -6 * J2_EARTH * MU_EARTH_KM3_PER_S2 * (R_EARTH_KM/(r**2))**2 * (1 - h**2 - k**2) * (h*np.sin(l) - k*np.cos(l))/(1 + h**2 + k**2)**2
     ])
 
-<<<<<<< HEAD
     atmospheric_momentum_flux_Pa = state[20:23]  # Atmospheric momentum flux in Pa
-    effective_drag_area_m2 = 1000 #TODO: Implement effective drag area, mass and attitude
-    mass_kg = 100000
-    lvlh_unit_r = state[24:27]  # Unit vector in radial direction
-    lvlh_unit_t = state[27:30]  # Unit vector in tangential direction
-    lvlh_unit_n = state[30:33]  # Unit vector in normal direction
-=======
-    atmospheric_momentum_flux_Pa = state[ATMOSPHERIC_MOMENTUM_FLUX[0]:ATMOSPHERIC_MOMENTUM_FLUX[1]]  # Atmospheric momentum flux in Pa
     effective_drag_area_m2 = 50 #TODO: Implement effective drag area, mass and attitude
     mass_kg = 100000
-    lvlh_unit_r = state[ECI_UNIT_R[0]:ECI_UNIT_R[1]]  # Unit vector in radial direction
-    lvlh_unit_t = state[ECI_UNIT_T[0]:ECI_UNIT_T[1]]  # Unit vector in tangential direction
-    lvlh_unit_n = state[ECI_UNIT_N[0]:ECI_UNIT_N[1]]  # Unit vector in normal direction
-
->>>>>>> 8e37fc00
+    lvlh_unit_r = state[23:26]  # Unit vector in radial direction
+    lvlh_unit_t = state[26:29]  # Unit vector in tangential direction
+    lvlh_unit_n = state[29:32]  # Unit vector in normal direction
+
 
     drag_perturbation_km_per_s2 = (effective_drag_area_m2/mass_kg)*np.array([
         np.dot(atmospheric_momentum_flux_Pa,lvlh_unit_r),  # Drag in x direction
@@ -109,13 +93,7 @@
         np.dot(atmospheric_momentum_flux_Pa,lvlh_unit_n)   # Drag in z direction
     ])*0.001
 
-<<<<<<< HEAD
-    print((drag_perturbation_km_per_s2))
-    # print(atmospheric_momentum_flux_Pa)
-=======
-    # print(atmospheric_momentum_flux_Pa)
     # print((drag_perturbation_km_per_s2))
->>>>>>> 8e37fc00
 
     # total_perturbation = np.zeros(SHAPE_PERTURBATION)
     total_perturbation = perturbation_j2_km_per_s2 + drag_perturbation_km_per_s2
@@ -136,12 +114,7 @@
     w = orb_mech_utils.w_from_mod_equinoctial(elements)
     s_squared = orb_mech_utils.s_squared_from_mod_equinoctial(elements)
 
-<<<<<<< HEAD
-    deriv_two_body = np.array([0, 0, 0, 0, 0, np.sqrt(MU_EARTH_KM3_PER_S2 * p)*(w/p)**2, 0])
-=======
-    deriv_two_body = np.zeros(SHAPE_STATE)
-    deriv_two_body[5] = np.sqrt(MU_EARTH_KM3_PER_S2 * p)*(w/p)**2
->>>>>>> 8e37fc00
+    deriv_two_body = np.array([0, 0, 0, 0, 0, np.sqrt(MU_EARTH_KM3_PER_S2 * p)*(w/p)**2])
 
     p_r,p_t,p_n = perturbation_lvlh(state)
 
@@ -152,18 +125,12 @@
         np.sqrt(p/MU_EARTH_KM3_PER_S2)*(-p_r*np.cos(l) + ((w+1)*np.sin(l)+g)*p_t/w + (h*np.sin(l) - k*np.cos(l))*g*p_n/w),
         np.sqrt(p/MU_EARTH_KM3_PER_S2)*(s_squared*p_n/(2*w))*np.cos(l),
         np.sqrt(p/MU_EARTH_KM3_PER_S2)*(s_squared*p_n/(2*w))*np.sin(l),
-        (1/w)*np.sqrt(p/MU_EARTH_KM3_PER_S2)*(h*np.sin(l) - k*np.cos(l))*p_n,
-<<<<<<< HEAD
-        0
+        (1/w)*np.sqrt(p/MU_EARTH_KM3_PER_S2)*(h*np.sin(l) - k*np.cos(l))*p_n
     ])
 
     total_derivative = np.zeros(SHAPE_STATE)
-    total_derivative[:7] = deriv_two_body + deriv_perturbation_lvlh
-=======
-    ]
->>>>>>> 8e37fc00
-
-    total_derivative = deriv_two_body + deriv_perturbation_lvlh
+    total_derivative[:6] = deriv_two_body + deriv_perturbation_lvlh
+
 
     return total_derivative  # Placeholder for derivatives
 
@@ -218,11 +185,7 @@
         if i % (N_STEPS/100) == 0:
             print(f"Step {i}/{N_STEPS}")
 
-<<<<<<< HEAD
-        if i != 0 and state[15] < 0.5 * KARMAN_ALT_KM:
-=======
-        if i != 0 and state[ALT[0]] < 0.5 * KARMAN_ALT_KM:
->>>>>>> 8e37fc00
+        if i != 0 and state[14] < 0.5 * KARMAN_ALT_KM:
             print("Spacecraft has reentered the atmosphere.")
             break
         state = rk4_step(state, TIMESTEP_SEC).flatten()
@@ -290,11 +253,9 @@
         eci_unit_n = np.cross(eci_unit_r, eci_unit_v)
         eci_unit_t = np.cross(eci_unit_n, eci_unit_r)
         # print(np.dot(eci_unit_v,eci_unit_t))
-<<<<<<< HEAD
 
         state = np.concatenate((
             elements,
-            np.array([mass]),
             eci_state_km,
             lat_deg,
             lon_deg,
@@ -306,11 +267,6 @@
             eci_unit_t,
             eci_unit_n,
         ), axis=0)
-=======
-        state[ECI_UNIT_R[0]:ECI_UNIT_R[1]] = eci_unit_r  # ECI unit vector in radial direction
-        state[ECI_UNIT_T[0]:ECI_UNIT_T[1]] = eci_unit_t  # ECI unit vector in tangential direction
-        state[ECI_UNIT_N[0]:ECI_UNIT_N[1]] = eci_unit_n  # ECI unit vector in normal direction
->>>>>>> 8e37fc00
 
         # Store history
         history[i, 1:(len(state)+1)] = state
@@ -318,11 +274,7 @@
 
 
 
-<<<<<<< HEAD
-    trajectory = history[:, 8:11]  # ECI position
-=======
-    trajectory = history[:, ECI_STATE[0]+1:(ECI_STATE[0]+4)]  # ECI position
->>>>>>> 8e37fc00
+    trajectory = history[:, 7:10]  # ECI position
     # trajectory = np.zeros((N_STEPS, 3))
     # for i in range(N_STEPS):
     #     try:
@@ -335,11 +287,7 @@
     #         break
 
 
-<<<<<<< HEAD
-    lat_lon_alt = history[:, 14:17]  # Latitude, Longitude, Altitude
-=======
-    lat_lon_alt = history[:, LAT[0]+1:ALT[1]+1]  # Latitude, Longitude, Altitude
->>>>>>> 8e37fc00
+    lat_lon_alt = history[:, 13:16]  # Latitude, Longitude, Altitude
     # for i in range(N_STEPS):
     #     # Convert ECI coordinates to ground track (latitude, longitude)
     #     x, y, z = trajectory[i, :]*1000  # Convert to meters
